<<<<<<< HEAD
ver 0.17 (2010/??/??)
* input:
  - cdio_paranoia: new input plugin to play audio CDs
* output:
  - osx: allow user to specify other audio devices


ver 0.16.1 (2010/??/??)
=======
ver 0.16.1 (2010/01/09)
>>>>>>> 9ad862d3
* audio_check: fix parameter in prototype
* add void casts to suppress "result unused" warnings (clang)
* input:
  - ffado: disable by default
* decoder:
  - mad: work around build failure on Solaris
  - resolve modplug vs. libsndfile cflags/headers conflict
* output:
  - solaris: add missing parameter to open_cloexec() cal
  - osx: fix up audio format first, then apply it to device
* player_thread: discard empty chunks while cross-fading
* player_thread: fix assertion failure due to early seek
* output_thread: fix double lock


ver 0.16 (2010/12/11)
* protocol:
  - send song modification time to client
  - added "update" idle event
  - removed the deprecated "volume" command
  - added the "findadd" command
  - range support for "delete"
  - "previous" really plays the previous song
  - "addid" with negative position is deprecated
  - "load" supports remote playlists (extm3u, pls, asx, xspf, lastfm://)
  - allow changing replay gain mode on-the-fly
  - omitting the range end is possible
  - "update" checks if the path is malformed
* archive:
  - iso: renamed plugin to "iso9660"
  - zip: renamed plugin to "zzip"
* input:
  - lastfm: obsolete plugin removed
  - ffmpeg: new input plugin using libavformat's "avio" library
* tags:
  - added tags "ArtistSort", "AlbumArtistSort"
  - id3: revised "performer" tag support
  - id3: support multiple values
  - ape: MusicBrainz tags
  - ape: support multiple values
* decoders:
  - don't try a plugin twice (MIME type & suffix)
  - don't fall back to "mad" unless no plugin matches
  - ffmpeg: support multiple tags
  - ffmpeg: convert metadata to generic format
  - ffmpeg: implement the libavutil log callback
  - sndfile: new decoder plugin based on libsndfile
  - flac: moved CUE sheet support to a playlist plugin
  - flac: support streams without STREAMINFO block
  - mikmod: sample rate is configurable
  - mpg123: new decoder plugin based on libmpg123
  - sidplay: support sub-tunes
  - sidplay: implemented songlength database
  - sidplay: support seeking
  - sidplay: play monaural SID tunes in mono
  - sidplay: play mus, str, prg, x00 files
  - wavpack: activate 32 bit support
  - wavpack: allow more than 2 channels
  - mp4ff: rename plugin "mp4" to "mp4ff"
* encoders:
  - twolame: new encoder plugin based on libtwolame
  - flac: new encoder plugin based on libFLAC
  - wave: new encoder plugin for PCM WAV format
* output:
  - recorder: new output plugin for recording radio streams
  - alsa: don't recover on CANCEL
  - alsa: fill period buffer with silence before draining
  - openal: new output plugin
  - pulse: announce "media.role=music"
  - pulse: renamed context to "Music Player Daemon"
  - pulse: connect to server on MPD startup, implement pause
  - jack: require libjack 0.100
  - jack: don't disconnect during pause
  - jack: connect to server on MPD startup
  - jack: added options "client_name", "server_name"
  - jack: clear ring buffers before activating
  - jack: renamed option "ports" to "destination_ports"
  - jack: support more than two audio channels
  - httpd: bind port when output is enabled
  - httpd: added name/genre/website configuration
  - httpd: implement "pause"
  - httpd: bind_to_address support (including IPv6)
  - oss: 24 bit support via OSS4
  - win32: new output plugin for Windows Wave
  - shout, httpd: more responsive to control commands
  - wildcards allowed in audio_format configuration
  - consistently lock audio output objects
* player:
  - drain audio outputs at the end of the playlist
* mixers:
  - removed support for legacy mixer configuration
  - reimplemented software volume as mixer+filter plugin
  - per-device software/hardware mixer setting
* commands:
  - added new "status" line with more precise "elapsed time"
* update:
  - automatically update the database with Linux inotify
  - support .mpdignore files in the music directory
  - sort songs by album name first, then disc/track number
  - rescan after metadata_to_use change
* normalize: upgraded to AudioCompress 2.0
  - automatically convert to 16 bit samples
* replay gain:
  - reimplemented as a filter plugin
  - fall back to track gain if album gain is unavailable
  - optionally use hardware mixer to apply replay gain
  - added mode "auto"
  - parse replay gain from APE tags
* log unused/unknown block parameters
* removed the deprecated "error_file" option
* save state when stopped
* renamed option "--stdout" to "--stderr"
* removed options --create-db and --no-create-db
* state_file: save only if something has changed
* database: eliminated maximum line length
* log: redirect stdout/stderr to /dev/null if syslog is used
* set the close-on-exec flag on all file descriptors
* pcm_volume, pcm_mix: implemented 32 bit support
* support packed 24 bit samples
* CUE sheet support
* support for MixRamp tags
* obey $(sysconfdir) for default mpd.conf location
* build with large file support by default
* added test suite ("make check")
* require GLib 2.12
* added libwrap support
* make single mode 'sticky'


ver 0.15.16 (2010/??/??)
* encoders:
  - lame: explicitly configure the output sample rate


ver 0.15.15 (2010/11/08)
* input:
  - rewind: fix assertion failure
* output:
  - shout: artist comes first in stream title


ver 0.15.14 (2010/11/06)
* player_thread: fix assertion failure due to wrong music pipe on seek
* output_thread: fix assertion failure due to race condition in OPEN
* input:
  - rewind: fix double free bug
* decoders:
  - mp4ff, ffmpeg: add extension ".m4b" (audio book)


ver 0.15.13 (2010/10/10)
* output_thread: fix race condition after CANCEL command
* output:
  - httpd: fix random data in stream title
  - httpd: MIME type audio/ogg for Ogg Vorbis
* input:
  - rewind: update MIME not only once
  - rewind: enable for MMS


ver 0.15.12 (2010/07/20)
* input:
  - curl: remove assertion after curl_multi_fdset()
* tags:
  - rva2: set "gain", not "peak"
* decoders:
  - wildmidi: support version 0.2.3


ver 0.15.11 (2010/06/14)
* tags:
  - ape: support album artist
* decoders:
  - mp4ff: support tags "album artist", "albumartist", "band"
  - mikmod: fix memory leak
  - vorbis: handle uri==NULL
  - ffmpeg: fix memory leak
  - ffmpeg: free AVFormatContext on error
  - ffmpeg: read more metadata
  - ffmpeg: fix libavformat 0.6 by using av_open_input_stream()
* playlist: emit IDLE_OPTIONS when resetting single mode
* listen: make get_remote_uid() work on BSD


ver 0.15.10 (2010/05/30)
* input:
  - mms: fix memory leak in error handler
  - mms: initialize the "eof" attribute
* decoders:
  - mad: properly calculate ID3 size without libid3tag


ver 0.15.9 (2010/03/21)
* decoders:
  - mad: fix crash when seeking at end of song
  - mpcdec: fix negative shift on fixed-point samples
  - mpcdec: fix replay gain formula with v8
* playlist: fix single+repeat in random mode
* player: postpone song tags during cross-fade


ver 0.15.8 (2010/01/17)
* input:
  - curl: allow rewinding with Icy-Metadata
* decoders:
  - ffmpeg, flac, vorbis: added more flac/vorbis MIME types
  - ffmpeg: enabled libavformat's file name extension detection
* dbUtils: return empty tag value only if no value was found
* decoder_thread: fix CUE track playback
* queue: don't repeat current song in consume mode


ver 0.15.7 (2009/12/27)
* archive:
  - close archive when stream is closed
  - iso, zip: fixed memory leak in destructor
* input:
  - file: don't fall back to parent directory
  - archive: fixed memory leak in error handler
* tags:
  - id3: fix ID3v1 charset conversion
* decoders:
  - eliminate jitter after seek failure
  - ffmpeg: don't try to force stereo
  - wavpack: allow fine-grained seeking
* mixer: explicitly close all mixers on shutdown
* mapper: fix memory leak when playlist_directory is not set
* mapper: apply filesystem_charset to playlists
* command: verify playlist name in the "rm" command
* database: return multiple tag values per song


ver 0.15.6 (2009/11/18)
* input:
  - lastfm: fixed variable name in GLib<2.16 code path
  - input/mms: require libmms 0.4
* archive:
  - zzip: require libzzip 0.13
* tags:
  - id3: allow 4 MB RIFF/AIFF tags
* decoders:
  - ffmpeg: convert metadata
  - ffmpeg: align the output buffer
  - oggflac: rewind stream after FLAC detection
  - flac: fixed CUE seeking range check
  - flac: fixed NULL pointer dereference in CUE code
* output_thread: check again if output is open on PAUSE
* update: delete ignored symlinks from database
* database: increased maximum line length to 32 kB
* sticker: added fallback for sqlite3_prepare_v2()


ver 0.15.5 (2009/10/18)
* input:
  - curl: don't abort if a packet has only metadata
  - curl: fixed endless loop during buffering
* tags:
  - riff, aiff: fixed "limited range" gcc warning
* decoders:
  - flac: fixed two memory leaks in the CUE tag loader
* decoder_thread: change the fallback decoder name to "mad"
* output_thread: check again if output is open on CANCEL
* update: fixed memory leak during container scan


ver 0.15.4 (2009/10/03)
* decoders:
  - vorbis: revert "faster tag scanning with ov_test_callback()"
  - faad: skip assertion failure on large ID3 tags
  - ffmpeg: use the "artist" tag if "author" is not present
* output:
  - osx: fix the OS X 10.6 build


ver 0.15.3 (2009/08/29)
* decoders:
  - vorbis: faster tag scanning with ov_test_callback()
* output:
  - fix stuttering due to uninitialized variable
* update: don't re-read unchanged container files


ver 0.15.2 (2009/08/15)
* tags:
  - ape: check the tag size (fixes integer underflow)
  - ape: added protection against large memory allocations
* decoders:
  - mad: skip ID3 frames when libid3tag is disabled
  - flac: parse all replaygain tags
  - flac: don't allocate cuesheet twice (memleak)
* output:
  - shout: fixed stuck pause bug
  - shout: minimize the unpause latency
* update: free empty path string (memleak)
* update: free temporary string in container scan (memleak)
* directory: free empty directories after removing them (memleak)


ver 0.15.1 (2009/07/15)
* decoders:
  - flac: fix assertion failure in tag_free() call
* output:
  - httpd: include sys/types.h (fixes Mac OS X)
* commands:
  - don't resume playback when stopping during pause
* database: fixed NULL pointer dereference after charset change
* log: fix double free() bug during shutdown


ver 0.15 (2009/06/23)
* input:
  - parse Icy-Metadata
  - added support for the MMS protocol
  - hide HTTP password in playlist
  - lastfm: new input plugin for last.fm radio (experimental and incomplete!)
  - curl: moved proxy settings to "input" block
* tags:
  - support the "album artist" tag
  - support MusicBrainz tags
  - parse RVA2 tags in mp3 files
  - parse ID3 tags in AIFF/RIFF/WAV files
  - ffmpeg: support new metadata API
  - ffmpeg: added support for the tags comment, genre, year
* decoders:
  - audiofile: streaming support added
  - audiofile: added 24 bit support
  - modplug: another MOD plugin, based on libmodplug
  - mikmod disabled by default, due to severe security issues in libmikmod
  - sidplay: new decoder plugin for C64 SID (using libsidplay2)
  - fluidsynth: new decoder plugin for MIDI files (using libfluidsynth,
    experimental due to shortcomings in libfluidsynth)
  - wildmidi: another decoder plugin for MIDI files (using libwildmidi)
  - flac: parse stream tags
  - mpcdec: support the new libmpcdec SV8 API
  - added configuration option to disable decoder plugins
  - flac: support embedded cuesheets
  - ffmpeg: updated list of supported formats
* audio outputs:
  - added option to disable audio outputs by default
  - wait 10 seconds before reopening after play failure
  - shout: enlarged buffer size to 32 kB
  - null: allow disabling synchronization
  - mvp: fall back to stereo
  - mvp: fall back to 16 bit audio samples
  - mvp: check for reopen errors
  - mvp: fixed default device detection
  - pipe: new audio output plugin which runs a command
  - alsa: better period_time default value for high sample rates
  - solaris: new audio output plugin for Solaris /dev/audio
  - httpd: new audio output plugin for web based streaming, similar to icecast
     but built in.
* commands:
  - "playlistinfo" and "move" supports a range now
  - added "sticker database", command "sticker", which allows clients
     to implement features like "song rating"
  - added "consume" command which removes a song after play
  - added "single" command, if activated, stops playback after current song or
     repeats the song if "repeat" is active.
* mixers:
  - rewritten mixer code to support multiple mixers
  - new pulseaudio mixer
  - alsa: new mixer_index option supports choosing between multiple
    identically-named controls on a device.
* Add audio archive extraction support:
  - bzip2
  - iso9660
  - zip
* the option "error_file" was removed, all messages are logged into
   "log_file"
* support logging to syslog
* fall back to XDG music directory if no music_directory is configured
* failure to read the state file is non-fatal
* --create-db starts the MPD daemon instead of exiting
* playlist_directory and music_directory are optional
* playlist: recalculate the queued song after random is toggled
* playlist: don't unpause on delete
* pause when all audio outputs fail to play
* daemon: ignore "user" setting if already running as that user
* listen: fix broken client IP addresses in log
* listen: bind failure on secondary address is non-fatal
* 24/32 bit audio support
* print available protocols in --version
* fill buffer after seeking
* choose the fallback resampler at runtime
* steps taken towards win32 compatibility
* require glib 2.6 or greater
* built-in documentation using doxygen and docbook


ver 0.14.2 (2009/02/13)
* configure.ac:
  - define HAVE_FFMPEG after all checks
* decoders:
  - ffmpeg: added support for the tags comment, genre, year
  - ffmpeg: don't warn of empty packet output
  - ffmpeg: check if the time stamp is valid
  - ffmpeg: fixed seek integer overflow
  - ffmpeg: enable WAV streaming
  - ffmpeg: added TTA support
  - wavpack: pass NULL if the .wvc file fails to open
  - mikmod: call MikMod_Exit() only in the finish() method
  - aac: fix stream metadata
* audio outputs:
  - jack: allocate ring buffers before connecting
  - jack: clear "shutdown" flag on reconnect
  - jack: reduced sleep time to 1ms
  - shout: fixed memory leak in the mp3 encoder
  - shout: switch to blocking mode
  - shout: use libshout's synchronization
  - shout: don't postpone metadata
  - shout: clear buffer before calling the encoder
* mapper: remove trailing slashes from music_directory
* player: set player error when output device fails
* update: recursively purge deleted directories
* update: free deleted subdirectories

ver 0.14.1 (2009/01/17)
* decoders:
  - mp4: support the writer/composer tag
  - id3: strip leading and trailing whitespace from ID3 tags
  - oggvorbis: fix tremor support
  - oggvorbis: disable seeking on remote files
* audio outputs:
  - jack: allocate default port names (fixes a crash)
* update:
  - refresh stats after update
  - save the database even if it is empty
* input_curl:
  - use select() to eliminate busy loop during connect
  - honour http_proxy_* config directives
  - fix assertion failure on "connection refused"
  - fix assertion failure with empty HTTP responses
* corrected the sample calculation in the fallback resampler
* log: automatically append newline
* fix setenv() conflict on Solaris
* configure.ac: check for pkg-config before using it
* fix minor memory leak in decoder_tag()
* fix cross-fading bug: it used to play some chunks of the new song twice
* playlist
  - fix assertion failure during playlist load
  - implement Fisher-Yates shuffle properly
  - safely search the playlist for deleted song
* use custom PRNG for volume dithering (speedup)
* detect libid3tag without pkg-config

ver 0.14 (2008/12/25)
* audio outputs:
  - wait 10 seconds before reopening a failed device
  - fifo: new plugin
  - null: new plugin
  - shout: block while trying to connect instead of failing
  - shout: new timeout parameter
  - shout: support mp3 encoding and the shoutcast protocol
  - shout: send silence during pause, so clients don't get disconnected
* decoders:
  - ffmpeg: new plugin
  - wavpack: new plugin
  - aac: stream support added
  - mod: disabled by default due to critical bugs in all libmikmod versions
* commands:
  - "addid" takes optional second argument to specify position
  - "idle" notifies the client when a notable change occurs
* Zeroconf support using Bonjour
* New zeroconf_enabled option so that Zeroconf support can be disabled
* Stop the player/decode processes when not playing to allow the CPU to sleep
* Fix a bug where closing an ALSA dmix device could cause MPD to hang
* Support for reading ReplayGain from LAME tags on MP3s
* MPD is now threaded, which greatly improves performance and stability
* memory usage reduced by merging duplicate tags in the database
* support connecting via unix domain socket
* allow authenticated local users to add any local file to the playlist
* 24 bit audio support
* optimized PCM conversions and dithering
* much code has been replaced by using GLib
* the HTTP client has been replaced with libcurl
* symbolic links in the music directory can be disabled; the default
  is to ignore symlinks pointing outside the music directory

ver 0.13.0 (2007/5/28)
* New JACK audio output
* Support for "file" as an alternative to "filename" in search, find, and list
* FLAC 1.1.3 API support
* New playlistadd command for adding to stored playlists
* New playlistclear command for clearing stored playlists
* Fix a bug where "find any" and "list <type> any" wouldn't return any results
* Make "list any" return an error instead of no results and an OK
* New gapless_mp3_playback option to disable gapless MP3 playback
* Support for seeking HTTP streams
* Zeroconf support using Avahi
* libsamplerate support for high quality audio resampling
* ID3v2 "Original Artist/Performer" tag support
* New playlistsearch command for searching the playlist (similar to "search")
* New playlistfind command for finding songs in the playlist (similar to "find")
* libmikmod 3.2.0 beta support
* New tagtypes command for retrieving a list of available tag types
* Fix a bug where no ACK was returned if loading a playlist failed
* Fix a bug where db_update in stats would be 0 after initial database creation
* New count command for getting stats on found songs (similar to "find")
* New playlistmove command for moving songs in stored playlists
* New playlistdelete command for deleting songs from stored playlists
* New rename command for renaming stored playlists
* Increased default buffer_before_play from 0% to 10% to prevent skipping
* Lots of bug fixes, cleaned up code, and performance improvements

ver 0.12.2 (2007/3/20)
* Fix a bug where clients could cause MPD to segfault

ver 0.12.1 (2006/10/10)
* Fix segfault when scanning an MP3 that has a Xing tag with 0 frames
* Fix segfault when there's no audio output specified and one can't be detected
* Fix handling of escaping in quotes
* Allow a quality of -1 to be specified for shout outputs
* A few minor cleanups

ver 0.12.0 (2006/9/22)
* New audio output code which supports:
  * A plugin-like architecture
  * Non-libao ("native") outputs:
    * ALSA
    * OSS
    * OS X
    * Media MVP
    * PulseAudio
    * Shout (Icecast or Shoutcast)
  * Playing through multiple outputs at once
  * Enabling/disabling outputs while MPD is running
  * Saving output state (enabled/disabled) to the state_file
* OggFLAC support
* Musepack support
* Gapless MP3 playback
* MP3 ReplayGain support (using ID3v2 tags only)
* Support for MP2 files if MP3 support is enabled
* Composer, Performer, Comment, and Disc metadata support
* New outputs command for listing available audio outputs
* New enableoutput and disableoutput commands for enabling/disabling outputs
* New plchangesposid command for a stripped down version of plchanges
* New addid command for adding to the playlist and returning a song ID
* New commands and notcommands commands for checking available commands
* Can now specify any supported metadata type or "any" in search, find, and list
* New volume_normalization parameter for enabling Audio Compress normalization
* New metadata_to_use parameter for choosing supported metadata types
* New pid_file parameter for saving the MPD process ID to the specified file
* The db_file parameter is now required
* The port parameter is now optional (defaults to 6600)
* Can specify bind_to_address multiple times
* New --kill argument for killing MPD if pid_file is specified
* Removed --update-db argument (use the update function in your client instead)
* New mpdconf.example
* New mpd.conf man page 
* Removed bundled libmad and libid3tag
* Lots of bug fixes, cleaned up code, and performance improvements

ver 0.11.5 (2004/11/1)
1) New id3v1_encoding config option to configure the id3v1 tag encoding (patch
from dottedmag)
2) Strip '\r' from m3u playlists (thank you windows)
3) Use random() instead of rand() for playlist randomizing
4) Fix a bug trying skipping some commented lines in m3u playlist files
5) Fix a bug when fetching metadata from streams that may cause certain
weirdnesses
6) Fix a bug where replaygain preamp was used on files w/o replaygain tags
7) Fix a busy loop when trying to prebuffer a nonexistant or missing stream
8) Fix a bug in forgetting to remove leading ' ' in content-type for http
streams
9) Check for ice-name in http headers
10) Be sure the strip all '\n' chars in tags
11) Set $HOME env variable when setuid'ing, this should fix the /root/.mcop
errors triggered by arts/libao

ver 0.11.4 (2004/7/26)
1) Fixed a segfault when decoding mp3's with corrupt id3v2 tags
2) Fixed a memory leak when encountering id3v2 tags in mp3 decoder

ver 0.11.3 (2004/7/21)
1) Add support for http authentication for streams
2) Added replaygain pre-amp support
3) Better error handling for fread() in inputStream_file
4) Fixed a bug so that when a freeAllInterfaces is called, it sets
max_interface_connections to 0.  This prevents potential segfaults and other
nastiness for forked processes, like the player and update-er (do to
interfacePrintWithFD()).
5) Allow blockingWrite() to handle errors more gracefully (for example, if the
disc is full, and thus the write() fails or can't be completed, we just skip
this write() and continue, instead of getting stuck in an infinite loop until
the write() becomes successful)
6) Updated mpdconf.example from sbh/avuton
7) If "user" is specified, then convert ~ in paths to the user's home path
specified by "user" config paramter (not the actual current user running mpd).

ver 0.11.2 (2004/7/5) 
1) Work around in computing total time for mp3's whose first valid mpeg frame is
not layer III
2) Fix mp3 and mp4 decoders when seeking past the end of the file
3) Fix replaygain for flac and vorbis
4) Fix memory leaks in flac decoder (from normalperson)
5) Fix Several other bugs in playlist.c and directory.c (from normalperson)

ver 0.11.1 (2004/6/24)
1) Fix a bug that caused "popping" at the beginning of mp3's
2) Fix playlistid command
3) Fix move commands so they don't mess up the song id's
4) Added support for HTTP Proxy
5) Detect and skip recursive links in the music directory
6) Fix addPathToDB() so updating on a specific path doesn't exist correctly adds
the parent directories to the DB

ver 0.11.0 (2004/6/18)
1) Support for playing mp3 and Ogg Vorbis streams
2) Non-blocking Update
3) Replaygain support for Ogg Vorbis and FLAC (by Eric Moore aka AliasMrJones)
4) audio_output_format option that allows for all audio output to be converted
to a format compatible with any sound card
5) Own routines for to always support UTF-8 <-> ISO-8859-1 conversion
6) Added "Id" and "Pos" metadata for songs in playlist
7) Added commands: plchanges, currentsong, playid, seekid, playlistid, moveid,
swapid, deleteid
8) UTF-8 validation of all tags
9) Update specific files/directories (for fast, incremental updating)
10) Added ACK error codes
11) Mod file support
12) Added command_list_ok_begin
13) Play after stop resumes from last position in the playlist
14) Play while pause resumes playback
15) Better signal handling by mackstann
16) Cleanup decoder interface (now called InputPlugins)
17) --create-db no long starts the daemon
18) --no-daemon outputs to log files
19) --stdout sends output to stdout/stderr
20) Default port is now 6600
21) Lots of other cleanups and Bugfixes

ver 0.10.4 (2004/5/26)
1) Fix configure problems on OpenBSD with langinfo and iconv
2) Fix an infinte loop when writing to an interface and it has expired
3) Fix a segfault in decoding flac's
4) Ingore CRC stuff in mp3's since some encoders did not compute the CRC
correctly
5) Fix a segfault in processing faulty mp4 metadata

ver 0.10.3 (2004/4/2)
1) Fix a segfault when a blanck line is sent from a client
2) Fix for loading playlists on platforms where char is unsigned
3) When pausing, release audio device after we say pause is successful (this
makes pause appear to not lag)
4) When returning errors for unknown types by player, be sure to copy the
filename
5) add --disable-alsa for disabling alsa mixer support
6) Use select() for a portable usleep()
7) For alsa mixer, default to "Master' element, not first element

ver 0.10.2 (2004/3/25)
1) Add suport for AAC
2) Substitute '\n' with ' ' in tag info
3) Remove empty directories from db
4) Resume from current position in song when using state file
5) Pause now closes the music device, and reopens it on resuming
6) Fix unnecessary big endian byte swapping
7) If locale is "C" or "POSIX", then use ISO-8859-1 as the fs charset
8) Fix a bug where alsa mixer wasn't detecting volume changes
9) For alsa and software mixer, show volume to be the same as it was set (even
if its not the exact volume)
10) Report bitrate for wave files
11) Compute song length of CBR mp3's more accurately

ver 0.10.1 (2004/3/7)
1) Check to see if we need to add "-lm" when linking mpd
2) Fix issues with skipping bad frames in an mp3 (this way we get the correct
samplerate and such)
3) Fix crossfading bug with ogg's
4) Updated libmad and libid3tag included w/ source to 0.15.1b

ver 0.10.0 (2004/3/3)
1) Use UTF-8 for all client communications
2) Crossfading support
3) Password Authentication (all in plaintext)
4) Software mixer
5) Buffer Size is configurable
6) Reduced Memory consumption (use directory tree for search and find)
7) Bitrate support for Flac
8) setvol command (deprecates volume command)
9) add command takes directories
10) Path's in config file now work with ~
11) Add samplerate,bits, and channels to status
12) Reenable playTime in stats display
13) Fix a segfault when doing: add ""
14) Fix a segfault with flac vorbis comments simply being "="
15) Fix a segfault/bug in queueNextSong with repeat+random
16) Fix a bug, where one process may segfault, and cause more processes to spawn
w/o killing ones that lost their parent.
17) Fix a bug when the OSS device was unable to fetch the current volume,
it would close the device (when it maybe previously closed by the exact same
code)
18) command.c cleanup by mackstann
19) directory.c and command.c cleanup by tw-nym

ver 0.9.4 (2004/1/21)
1) Fix a bug where updated tag info wasn't being detected
2) Set the default audio write size to 1024 bytes (should decrease cpu load a
bit on some machines).
3) Make audio write size configurable via "audio_write_size" config option
4) Tweak output buffer size for connections by detecting the kernel output
buffer size.

ver 0.9.3 (2003/10/31)
1) Store total time/length of songs in db and display in *info commands
2) Display instantaneous bitrate in status command
3) Add Wave Support using libaudiofile (Patch from normalperson)
4) Command code cleanup (Patch from tw-nym)
5) Optimize listing of playlists (10-100x faster)
6) Optimize interface output (write in 4kB chunks instead of on every '\n')
7) Fix bug that prevented rm command from working
8) Fix bug where deleting current song skips the next song
9) Use iconv to convert vorbis comments from UTF-8 to Latin1

ver 0.9.2 (2003/10/6)
1) Fix FreeBSD Compilation Problems
2) Fix bug in move command
3) Add mixer_control options to configure which mixer control/device mpd
controls
4) Randomize on play -1
5) Fix a bug in toggling repeat off and at the end of the playlist

ver 0.9.1 (2003/9/30)
1) Fix a statement in the middle of declarations in listen.c, causes error for
gcc 2.7

ver 0.9.0 (2003/9/30)
1) Random play mode
2) Alsa Mixer Support
3) Save and Restore "state"
4) Default config file locations (.mpdconf and /etc/mpd.conf)
5) Make db file locations configurable
6) Move songs around in the playlist
7) Gapless playback
8) Use Xing tags for mp3's
9) Remove stop_on_error
10) Seeking support
11) Playlists can be loaded and deleted from subdirectories
12) Complete rewrite of player layer (fork()'s only once, opens and closes
audio device as needed).
13) Eliminate use and dependence of SIGIO
14) IPv6 support
15) Solaris compilations fixes
16) Support for different log levels
17) Timestamps for log entries
18) "user" config parameter for setuid (patch from Nagilum)
19) Other misc features and bug fixes

ver 0.8.7 (2003/9/3)
1) Fix a memory leak.  When closing a interface, was called close() on the fd
instead of calling fclose() on the fp that was opened with fdopen().

ver 0.8.6 (2003/8/25)
1) Fix a memory leak when a buffered existed, and a connection was unexpectedly
closed, and i wasn't free'ing the buffer apropriatly.

ver 0.8.5 (2003/8/17)
1) Fix a bug where an extra end of line is returned when attempting to play a
non existing file.  This causes parsing errors for clients.

ver 0.8.4 (2003/8/13)
1) Fix a bug where garbage is returned with errors in "list" command

ver 0.8.3 (2003/8/12) 
1) Fix a compilation error on older linux systems
2) Fix a bug in searching by title
3) Add "list" command
4) Add config options for specifying libao driver/plugin and options
5) Add config option to specify which address to bind to
6) Add support for loading and saving absolute pathnames in saved playlists
7) Playlist no longer creates duplicate entries for song data (more me
efficient)
8) Songs deleted from the db are now removed for the playlist as well

ver 0.8.2 (2003/7/22)
1) Increased the connection que for listen() from 0 to 5
2) Cleanup configure makefiles so that mpd uses MPD_LIBS and MPD_CFLAGS
rather than LIBS and CFLAGS
3) Put a cap on the number of commands per command list
4) Put a cap on the maximum number of buffered output lines
5) Get rid of TIME_WAIT/EADDRINUSE socket problem
6) Use asynchronious IO (i.e. trigger SIGIO instead so we can sleep in
select() calls longer)

ver 0.8.1 (2003/7/11)
1) FreeBSD fixes
2) Fix for rare segfault when updating
3) Fix bug where client was being hungup on when done playing current song
4) Fix bug when playing flac's where it incorrectly reports an error
5) Make stop playlist on error configurable
6) Configure checks for installed libmad and libid3tag and uses those if found
7) Use buffer->finished in *_decode's instead of depending on catching signals

ver 0.8.0 (2003/7/6)
1) Flac support
2) Make playlist max length configurable
3) New backward compatible status (backward compatible for 0.8.0 on)
4) listall command now can take a directory as an argument
5) Buffer rewritten to use shared memory instead of sockets
6) Playlist adding done using db
7) Add sort to list, and use binary search for finding
8) New "stats" command
9) Command list (for faster adding of large batches of files)
10) Add buffered chunks before play
11) Useful error reporting to clients (part of status command)
12) Use libid3tag for reading id3 tags (more stable)
13) Non-blocking output to clients
14) Fix bug when removing items from directory
15) Fix bug when playing mono mp3's
16) Fix bug when attempting to delete files when using samba
17) Lots of other bug fixes I can't remember

ver 0.7.0 (2003/6/20)
1) use mad instead of mpg123 for mp3 decoding
2) volume support
3) repeate playlist support
4) use autoconf/automake (i.e. "configure")
5) configurable max connections

ver 0.6.2 (2003/6/11)
1) Buffer support for ogg
2) new config file options: "connection_timeout" and "mpg123_ignore_junk"
3) new commands: "next", "previous", and "listall"
Thanks to Niklas Hofer for "next" and "previous" patches!
4) Search by filename
5) bug fix for pause when playing mp3's

ver 0.6.1 (2003/5/29)
1) Add conf file support
2) Fix a bug when doing mp3stop (do wait3(NULL,WNOHANG|WUNTRACED,NULL))
3) Fix a bug when fork'ing, fflush file buffers before forking so the
child doesn't print the same stuff in the buffer.

ver 0.6.0 (2003/5/25)
1) Add ogg vorbis support
2) Fix two bugs relating to tables, one for search by title, and one where we
freed the tables before directories, causing a segfault
3) The info command has been removed.

ver 0.5.0-0.5.2
Initial release(s).  Support for MP3 via mpg123<|MERGE_RESOLUTION|>--- conflicted
+++ resolved
@@ -1,4 +1,3 @@
-<<<<<<< HEAD
 ver 0.17 (2010/??/??)
 * input:
   - cdio_paranoia: new input plugin to play audio CDs
@@ -6,10 +5,7 @@
   - osx: allow user to specify other audio devices
 
 
-ver 0.16.1 (2010/??/??)
-=======
 ver 0.16.1 (2010/01/09)
->>>>>>> 9ad862d3
 * audio_check: fix parameter in prototype
 * add void casts to suppress "result unused" warnings (clang)
 * input:
