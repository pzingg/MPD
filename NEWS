<<<<<<< HEAD
ver 0.17 (2010/??/??)
* input:
  - cdio_paranoia: new input plugin to play audio CDs
* output:
  - osx: allow user to specify other audio devices
=======
ver 0.16.1 (2010/??/??)
* audio_check: fix parameter in prototype
* add void casts to suppress "result unused" warnings (clang)
* input:
  - ffado: disable by default
* decoder:
  - mad: work around build failure on Solaris
* output:
  - solaris: add missing parameter to open_cloexec() cal
  - osx: fix up audio format first, then apply it to device
* player_thread: discard empty chunks while cross-fading
* player_thread: fix assertion failure due to early seek
* output_thread: fix double lock
>>>>>>> 8c0afd85


ver 0.16 (2010/12/11)
* protocol:
  - send song modification time to client
  - added "update" idle event
  - removed the deprecated "volume" command
  - added the "findadd" command
  - range support for "delete"
  - "previous" really plays the previous song
  - "addid" with negative position is deprecated
  - "load" supports remote playlists (extm3u, pls, asx, xspf, lastfm://)
  - allow changing replay gain mode on-the-fly
  - omitting the range end is possible
  - "update" checks if the path is malformed
* archive:
  - iso: renamed plugin to "iso9660"
  - zip: renamed plugin to "zzip"
* input:
  - lastfm: obsolete plugin removed
  - ffmpeg: new input plugin using libavformat's "avio" library
* tags:
  - added tags "ArtistSort", "AlbumArtistSort"
  - id3: revised "performer" tag support
  - id3: support multiple values
  - ape: MusicBrainz tags
  - ape: support multiple values
* decoders:
  - don't try a plugin twice (MIME type & suffix)
  - don't fall back to "mad" unless no plugin matches
  - ffmpeg: support multiple tags
  - ffmpeg: convert metadata to generic format
  - ffmpeg: implement the libavutil log callback
  - sndfile: new decoder plugin based on libsndfile
  - flac: moved CUE sheet support to a playlist plugin
  - flac: support streams without STREAMINFO block
  - mikmod: sample rate is configurable
  - mpg123: new decoder plugin based on libmpg123
  - sidplay: support sub-tunes
  - sidplay: implemented songlength database
  - sidplay: support seeking
  - sidplay: play monaural SID tunes in mono
  - sidplay: play mus, str, prg, x00 files
  - wavpack: activate 32 bit support
  - wavpack: allow more than 2 channels
  - mp4ff: rename plugin "mp4" to "mp4ff"
* encoders:
  - twolame: new encoder plugin based on libtwolame
  - flac: new encoder plugin based on libFLAC
  - wave: new encoder plugin for PCM WAV format
* output:
  - recorder: new output plugin for recording radio streams
  - alsa: don't recover on CANCEL
  - alsa: fill period buffer with silence before draining
  - openal: new output plugin
  - pulse: announce "media.role=music"
  - pulse: renamed context to "Music Player Daemon"
  - pulse: connect to server on MPD startup, implement pause
  - jack: require libjack 0.100
  - jack: don't disconnect during pause
  - jack: connect to server on MPD startup
  - jack: added options "client_name", "server_name"
  - jack: clear ring buffers before activating
  - jack: renamed option "ports" to "destination_ports"
  - jack: support more than two audio channels
  - httpd: bind port when output is enabled
  - httpd: added name/genre/website configuration
  - httpd: implement "pause"
  - httpd: bind_to_address support (including IPv6)
  - oss: 24 bit support via OSS4
  - win32: new output plugin for Windows Wave
  - shout, httpd: more responsive to control commands
  - wildcards allowed in audio_format configuration
  - consistently lock audio output objects
* player:
  - drain audio outputs at the end of the playlist
* mixers:
  - removed support for legacy mixer configuration
  - reimplemented software volume as mixer+filter plugin
  - per-device software/hardware mixer setting
* commands:
  - added new "status" line with more precise "elapsed time"
* update:
  - automatically update the database with Linux inotify
  - support .mpdignore files in the music directory
  - sort songs by album name first, then disc/track number
  - rescan after metadata_to_use change
* normalize: upgraded to AudioCompress 2.0
  - automatically convert to 16 bit samples
* replay gain:
  - reimplemented as a filter plugin
  - fall back to track gain if album gain is unavailable
  - optionally use hardware mixer to apply replay gain
  - added mode "auto"
  - parse replay gain from APE tags
* log unused/unknown block parameters
* removed the deprecated "error_file" option
* save state when stopped
* renamed option "--stdout" to "--stderr"
* removed options --create-db and --no-create-db
* state_file: save only if something has changed
* database: eliminated maximum line length
* log: redirect stdout/stderr to /dev/null if syslog is used
* set the close-on-exec flag on all file descriptors
* pcm_volume, pcm_mix: implemented 32 bit support
* support packed 24 bit samples
* CUE sheet support
* support for MixRamp tags
* obey $(sysconfdir) for default mpd.conf location
* build with large file support by default
* added test suite ("make check")
* require GLib 2.12
* added libwrap support
* make single mode 'sticky'


ver 0.15.16 (2010/??/??)
* encoders:
  - lame: explicitly configure the output sample rate


ver 0.15.15 (2010/11/08)
* input:
  - rewind: fix assertion failure
* output:
  - shout: artist comes first in stream title


ver 0.15.14 (2010/11/06)
* player_thread: fix assertion failure due to wrong music pipe on seek
* output_thread: fix assertion failure due to race condition in OPEN
* input:
  - rewind: fix double free bug
* decoders:
  - mp4ff, ffmpeg: add extension ".m4b" (audio book)


ver 0.15.13 (2010/10/10)
* output_thread: fix race condition after CANCEL command
* output:
  - httpd: fix random data in stream title
  - httpd: MIME type audio/ogg for Ogg Vorbis
* input:
  - rewind: update MIME not only once
  - rewind: enable for MMS


ver 0.15.12 (2010/07/20)
* input:
  - curl: remove assertion after curl_multi_fdset()
* tags:
  - rva2: set "gain", not "peak"
* decoders:
  - wildmidi: support version 0.2.3


ver 0.15.11 (2010/06/14)
* tags:
  - ape: support album artist
* decoders:
  - mp4ff: support tags "album artist", "albumartist", "band"
  - mikmod: fix memory leak
  - vorbis: handle uri==NULL
  - ffmpeg: fix memory leak
  - ffmpeg: free AVFormatContext on error
  - ffmpeg: read more metadata
  - ffmpeg: fix libavformat 0.6 by using av_open_input_stream()
* playlist: emit IDLE_OPTIONS when resetting single mode
* listen: make get_remote_uid() work on BSD


ver 0.15.10 (2010/05/30)
* input:
  - mms: fix memory leak in error handler
  - mms: initialize the "eof" attribute
* decoders:
  - mad: properly calculate ID3 size without libid3tag


ver 0.15.9 (2010/03/21)
* decoders:
  - mad: fix crash when seeking at end of song
  - mpcdec: fix negative shift on fixed-point samples
  - mpcdec: fix replay gain formula with v8
* playlist: fix single+repeat in random mode
* player: postpone song tags during cross-fade


ver 0.15.8 (2010/01/17)
* input:
  - curl: allow rewinding with Icy-Metadata
* decoders:
  - ffmpeg, flac, vorbis: added more flac/vorbis MIME types
  - ffmpeg: enabled libavformat's file name extension detection
* dbUtils: return empty tag value only if no value was found
* decoder_thread: fix CUE track playback
* queue: don't repeat current song in consume mode


ver 0.15.7 (2009/12/27)
* archive:
  - close archive when stream is closed
  - iso, zip: fixed memory leak in destructor
* input:
  - file: don't fall back to parent directory
  - archive: fixed memory leak in error handler
* tags:
  - id3: fix ID3v1 charset conversion
* decoders:
  - eliminate jitter after seek failure
  - ffmpeg: don't try to force stereo
  - wavpack: allow fine-grained seeking
* mixer: explicitly close all mixers on shutdown
* mapper: fix memory leak when playlist_directory is not set
* mapper: apply filesystem_charset to playlists
* command: verify playlist name in the "rm" command
* database: return multiple tag values per song


ver 0.15.6 (2009/11/18)
* input:
  - lastfm: fixed variable name in GLib<2.16 code path
  - input/mms: require libmms 0.4
* archive:
  - zzip: require libzzip 0.13
* tags:
  - id3: allow 4 MB RIFF/AIFF tags
* decoders:
  - ffmpeg: convert metadata
  - ffmpeg: align the output buffer
  - oggflac: rewind stream after FLAC detection
  - flac: fixed CUE seeking range check
  - flac: fixed NULL pointer dereference in CUE code
* output_thread: check again if output is open on PAUSE
* update: delete ignored symlinks from database
* database: increased maximum line length to 32 kB
* sticker: added fallback for sqlite3_prepare_v2()


ver 0.15.5 (2009/10/18)
* input:
  - curl: don't abort if a packet has only metadata
  - curl: fixed endless loop during buffering
* tags:
  - riff, aiff: fixed "limited range" gcc warning
* decoders:
  - flac: fixed two memory leaks in the CUE tag loader
* decoder_thread: change the fallback decoder name to "mad"
* output_thread: check again if output is open on CANCEL
* update: fixed memory leak during container scan


ver 0.15.4 (2009/10/03)
* decoders:
  - vorbis: revert "faster tag scanning with ov_test_callback()"
  - faad: skip assertion failure on large ID3 tags
  - ffmpeg: use the "artist" tag if "author" is not present
* output:
  - osx: fix the OS X 10.6 build


ver 0.15.3 (2009/08/29)
* decoders:
  - vorbis: faster tag scanning with ov_test_callback()
* output:
  - fix stuttering due to uninitialized variable
* update: don't re-read unchanged container files


ver 0.15.2 (2009/08/15)
* tags:
  - ape: check the tag size (fixes integer underflow)
  - ape: added protection against large memory allocations
* decoders:
  - mad: skip ID3 frames when libid3tag is disabled
  - flac: parse all replaygain tags
  - flac: don't allocate cuesheet twice (memleak)
* output:
  - shout: fixed stuck pause bug
  - shout: minimize the unpause latency
* update: free empty path string (memleak)
* update: free temporary string in container scan (memleak)
* directory: free empty directories after removing them (memleak)


ver 0.15.1 (2009/07/15)
* decoders:
  - flac: fix assertion failure in tag_free() call
* output:
  - httpd: include sys/types.h (fixes Mac OS X)
* commands:
  - don't resume playback when stopping during pause
* database: fixed NULL pointer dereference after charset change
* log: fix double free() bug during shutdown


ver 0.15 (2009/06/23)
* input:
  - parse Icy-Metadata
  - added support for the MMS protocol
  - hide HTTP password in playlist
  - lastfm: new input plugin for last.fm radio (experimental and incomplete!)
  - curl: moved proxy settings to "input" block
* tags:
  - support the "album artist" tag
  - support MusicBrainz tags
  - parse RVA2 tags in mp3 files
  - parse ID3 tags in AIFF/RIFF/WAV files
  - ffmpeg: support new metadata API
  - ffmpeg: added support for the tags comment, genre, year
* decoders:
  - audiofile: streaming support added
  - audiofile: added 24 bit support
  - modplug: another MOD plugin, based on libmodplug
  - mikmod disabled by default, due to severe security issues in libmikmod
  - sidplay: new decoder plugin for C64 SID (using libsidplay2)
  - fluidsynth: new decoder plugin for MIDI files (using libfluidsynth,
    experimental due to shortcomings in libfluidsynth)
  - wildmidi: another decoder plugin for MIDI files (using libwildmidi)
  - flac: parse stream tags
  - mpcdec: support the new libmpcdec SV8 API
  - added configuration option to disable decoder plugins
  - flac: support embedded cuesheets
  - ffmpeg: updated list of supported formats
* audio outputs:
  - added option to disable audio outputs by default
  - wait 10 seconds before reopening after play failure
  - shout: enlarged buffer size to 32 kB
  - null: allow disabling synchronization
  - mvp: fall back to stereo
  - mvp: fall back to 16 bit audio samples
  - mvp: check for reopen errors
  - mvp: fixed default device detection
  - pipe: new audio output plugin which runs a command
  - alsa: better period_time default value for high sample rates
  - solaris: new audio output plugin for Solaris /dev/audio
  - httpd: new audio output plugin for web based streaming, similar to icecast
     but built in.
* commands:
  - "playlistinfo" and "move" supports a range now
  - added "sticker database", command "sticker", which allows clients
     to implement features like "song rating"
  - added "consume" command which removes a song after play
  - added "single" command, if activated, stops playback after current song or
     repeats the song if "repeat" is active.
* mixers:
  - rewritten mixer code to support multiple mixers
  - new pulseaudio mixer
  - alsa: new mixer_index option supports choosing between multiple
    identically-named controls on a device.
* Add audio archive extraction support:
  - bzip2
  - iso9660
  - zip
* the option "error_file" was removed, all messages are logged into
   "log_file"
* support logging to syslog
* fall back to XDG music directory if no music_directory is configured
* failure to read the state file is non-fatal
* --create-db starts the MPD daemon instead of exiting
* playlist_directory and music_directory are optional
* playlist: recalculate the queued song after random is toggled
* playlist: don't unpause on delete
* pause when all audio outputs fail to play
* daemon: ignore "user" setting if already running as that user
* listen: fix broken client IP addresses in log
* listen: bind failure on secondary address is non-fatal
* 24/32 bit audio support
* print available protocols in --version
* fill buffer after seeking
* choose the fallback resampler at runtime
* steps taken towards win32 compatibility
* require glib 2.6 or greater
* built-in documentation using doxygen and docbook


ver 0.14.2 (2009/02/13)
* configure.ac:
  - define HAVE_FFMPEG after all checks
* decoders:
  - ffmpeg: added support for the tags comment, genre, year
  - ffmpeg: don't warn of empty packet output
  - ffmpeg: check if the time stamp is valid
  - ffmpeg: fixed seek integer overflow
  - ffmpeg: enable WAV streaming
  - ffmpeg: added TTA support
  - wavpack: pass NULL if the .wvc file fails to open
  - mikmod: call MikMod_Exit() only in the finish() method
  - aac: fix stream metadata
* audio outputs:
  - jack: allocate ring buffers before connecting
  - jack: clear "shutdown" flag on reconnect
  - jack: reduced sleep time to 1ms
  - shout: fixed memory leak in the mp3 encoder
  - shout: switch to blocking mode
  - shout: use libshout's synchronization
  - shout: don't postpone metadata
  - shout: clear buffer before calling the encoder
* mapper: remove trailing slashes from music_directory
* player: set player error when output device fails
* update: recursively purge deleted directories
* update: free deleted subdirectories

ver 0.14.1 (2009/01/17)
* decoders:
  - mp4: support the writer/composer tag
  - id3: strip leading and trailing whitespace from ID3 tags
  - oggvorbis: fix tremor support
  - oggvorbis: disable seeking on remote files
* audio outputs:
  - jack: allocate default port names (fixes a crash)
* update:
  - refresh stats after update
  - save the database even if it is empty
* input_curl:
  - use select() to eliminate busy loop during connect
  - honour http_proxy_* config directives
  - fix assertion failure on "connection refused"
  - fix assertion failure with empty HTTP responses
* corrected the sample calculation in the fallback resampler
* log: automatically append newline
* fix setenv() conflict on Solaris
* configure.ac: check for pkg-config before using it
* fix minor memory leak in decoder_tag()
* fix cross-fading bug: it used to play some chunks of the new song twice
* playlist
  - fix assertion failure during playlist load
  - implement Fisher-Yates shuffle properly
  - safely search the playlist for deleted song
* use custom PRNG for volume dithering (speedup)
* detect libid3tag without pkg-config

ver 0.14 (2008/12/25)
* audio outputs:
  - wait 10 seconds before reopening a failed device
  - fifo: new plugin
  - null: new plugin
  - shout: block while trying to connect instead of failing
  - shout: new timeout parameter
  - shout: support mp3 encoding and the shoutcast protocol
  - shout: send silence during pause, so clients don't get disconnected
* decoders:
  - ffmpeg: new plugin
  - wavpack: new plugin
  - aac: stream support added
  - mod: disabled by default due to critical bugs in all libmikmod versions
* commands:
  - "addid" takes optional second argument to specify position
  - "idle" notifies the client when a notable change occurs
* Zeroconf support using Bonjour
* New zeroconf_enabled option so that Zeroconf support can be disabled
* Stop the player/decode processes when not playing to allow the CPU to sleep
* Fix a bug where closing an ALSA dmix device could cause MPD to hang
* Support for reading ReplayGain from LAME tags on MP3s
* MPD is now threaded, which greatly improves performance and stability
* memory usage reduced by merging duplicate tags in the database
* support connecting via unix domain socket
* allow authenticated local users to add any local file to the playlist
* 24 bit audio support
* optimized PCM conversions and dithering
* much code has been replaced by using GLib
* the HTTP client has been replaced with libcurl
* symbolic links in the music directory can be disabled; the default
  is to ignore symlinks pointing outside the music directory

ver 0.13.0 (2007/5/28)
* New JACK audio output
* Support for "file" as an alternative to "filename" in search, find, and list
* FLAC 1.1.3 API support
* New playlistadd command for adding to stored playlists
* New playlistclear command for clearing stored playlists
* Fix a bug where "find any" and "list <type> any" wouldn't return any results
* Make "list any" return an error instead of no results and an OK
* New gapless_mp3_playback option to disable gapless MP3 playback
* Support for seeking HTTP streams
* Zeroconf support using Avahi
* libsamplerate support for high quality audio resampling
* ID3v2 "Original Artist/Performer" tag support
* New playlistsearch command for searching the playlist (similar to "search")
* New playlistfind command for finding songs in the playlist (similar to "find")
* libmikmod 3.2.0 beta support
* New tagtypes command for retrieving a list of available tag types
* Fix a bug where no ACK was returned if loading a playlist failed
* Fix a bug where db_update in stats would be 0 after initial database creation
* New count command for getting stats on found songs (similar to "find")
* New playlistmove command for moving songs in stored playlists
* New playlistdelete command for deleting songs from stored playlists
* New rename command for renaming stored playlists
* Increased default buffer_before_play from 0% to 10% to prevent skipping
* Lots of bug fixes, cleaned up code, and performance improvements

ver 0.12.2 (2007/3/20)
* Fix a bug where clients could cause MPD to segfault

ver 0.12.1 (2006/10/10)
* Fix segfault when scanning an MP3 that has a Xing tag with 0 frames
* Fix segfault when there's no audio output specified and one can't be detected
* Fix handling of escaping in quotes
* Allow a quality of -1 to be specified for shout outputs
* A few minor cleanups

ver 0.12.0 (2006/9/22)
* New audio output code which supports:
  * A plugin-like architecture
  * Non-libao ("native") outputs:
    * ALSA
    * OSS
    * OS X
    * Media MVP
    * PulseAudio
    * Shout (Icecast or Shoutcast)
  * Playing through multiple outputs at once
  * Enabling/disabling outputs while MPD is running
  * Saving output state (enabled/disabled) to the state_file
* OggFLAC support
* Musepack support
* Gapless MP3 playback
* MP3 ReplayGain support (using ID3v2 tags only)
* Support for MP2 files if MP3 support is enabled
* Composer, Performer, Comment, and Disc metadata support
* New outputs command for listing available audio outputs
* New enableoutput and disableoutput commands for enabling/disabling outputs
* New plchangesposid command for a stripped down version of plchanges
* New addid command for adding to the playlist and returning a song ID
* New commands and notcommands commands for checking available commands
* Can now specify any supported metadata type or "any" in search, find, and list
* New volume_normalization parameter for enabling Audio Compress normalization
* New metadata_to_use parameter for choosing supported metadata types
* New pid_file parameter for saving the MPD process ID to the specified file
* The db_file parameter is now required
* The port parameter is now optional (defaults to 6600)
* Can specify bind_to_address multiple times
* New --kill argument for killing MPD if pid_file is specified
* Removed --update-db argument (use the update function in your client instead)
* New mpdconf.example
* New mpd.conf man page 
* Removed bundled libmad and libid3tag
* Lots of bug fixes, cleaned up code, and performance improvements

ver 0.11.5 (2004/11/1)
1) New id3v1_encoding config option to configure the id3v1 tag encoding (patch
from dottedmag)
2) Strip '\r' from m3u playlists (thank you windows)
3) Use random() instead of rand() for playlist randomizing
4) Fix a bug trying skipping some commented lines in m3u playlist files
5) Fix a bug when fetching metadata from streams that may cause certain
weirdnesses
6) Fix a bug where replaygain preamp was used on files w/o replaygain tags
7) Fix a busy loop when trying to prebuffer a nonexistant or missing stream
8) Fix a bug in forgetting to remove leading ' ' in content-type for http
streams
9) Check for ice-name in http headers
10) Be sure the strip all '\n' chars in tags
11) Set $HOME env variable when setuid'ing, this should fix the /root/.mcop
errors triggered by arts/libao

ver 0.11.4 (2004/7/26)
1) Fixed a segfault when decoding mp3's with corrupt id3v2 tags
2) Fixed a memory leak when encountering id3v2 tags in mp3 decoder

ver 0.11.3 (2004/7/21)
1) Add support for http authentication for streams
2) Added replaygain pre-amp support
3) Better error handling for fread() in inputStream_file
4) Fixed a bug so that when a freeAllInterfaces is called, it sets
max_interface_connections to 0.  This prevents potential segfaults and other
nastiness for forked processes, like the player and update-er (do to
interfacePrintWithFD()).
5) Allow blockingWrite() to handle errors more gracefully (for example, if the
disc is full, and thus the write() fails or can't be completed, we just skip
this write() and continue, instead of getting stuck in an infinite loop until
the write() becomes successful)
6) Updated mpdconf.example from sbh/avuton
7) If "user" is specified, then convert ~ in paths to the user's home path
specified by "user" config paramter (not the actual current user running mpd).

ver 0.11.2 (2004/7/5) 
1) Work around in computing total time for mp3's whose first valid mpeg frame is
not layer III
2) Fix mp3 and mp4 decoders when seeking past the end of the file
3) Fix replaygain for flac and vorbis
4) Fix memory leaks in flac decoder (from normalperson)
5) Fix Several other bugs in playlist.c and directory.c (from normalperson)

ver 0.11.1 (2004/6/24)
1) Fix a bug that caused "popping" at the beginning of mp3's
2) Fix playlistid command
3) Fix move commands so they don't mess up the song id's
4) Added support for HTTP Proxy
5) Detect and skip recursive links in the music directory
6) Fix addPathToDB() so updating on a specific path doesn't exist correctly adds
the parent directories to the DB

ver 0.11.0 (2004/6/18)
1) Support for playing mp3 and Ogg Vorbis streams
2) Non-blocking Update
3) Replaygain support for Ogg Vorbis and FLAC (by Eric Moore aka AliasMrJones)
4) audio_output_format option that allows for all audio output to be converted
to a format compatible with any sound card
5) Own routines for to always support UTF-8 <-> ISO-8859-1 conversion
6) Added "Id" and "Pos" metadata for songs in playlist
7) Added commands: plchanges, currentsong, playid, seekid, playlistid, moveid,
swapid, deleteid
8) UTF-8 validation of all tags
9) Update specific files/directories (for fast, incremental updating)
10) Added ACK error codes
11) Mod file support
12) Added command_list_ok_begin
13) Play after stop resumes from last position in the playlist
14) Play while pause resumes playback
15) Better signal handling by mackstann
16) Cleanup decoder interface (now called InputPlugins)
17) --create-db no long starts the daemon
18) --no-daemon outputs to log files
19) --stdout sends output to stdout/stderr
20) Default port is now 6600
21) Lots of other cleanups and Bugfixes

ver 0.10.4 (2004/5/26)
1) Fix configure problems on OpenBSD with langinfo and iconv
2) Fix an infinte loop when writing to an interface and it has expired
3) Fix a segfault in decoding flac's
4) Ingore CRC stuff in mp3's since some encoders did not compute the CRC
correctly
5) Fix a segfault in processing faulty mp4 metadata

ver 0.10.3 (2004/4/2)
1) Fix a segfault when a blanck line is sent from a client
2) Fix for loading playlists on platforms where char is unsigned
3) When pausing, release audio device after we say pause is successful (this
makes pause appear to not lag)
4) When returning errors for unknown types by player, be sure to copy the
filename
5) add --disable-alsa for disabling alsa mixer support
6) Use select() for a portable usleep()
7) For alsa mixer, default to "Master' element, not first element

ver 0.10.2 (2004/3/25)
1) Add suport for AAC
2) Substitute '\n' with ' ' in tag info
3) Remove empty directories from db
4) Resume from current position in song when using state file
5) Pause now closes the music device, and reopens it on resuming
6) Fix unnecessary big endian byte swapping
7) If locale is "C" or "POSIX", then use ISO-8859-1 as the fs charset
8) Fix a bug where alsa mixer wasn't detecting volume changes
9) For alsa and software mixer, show volume to be the same as it was set (even
if its not the exact volume)
10) Report bitrate for wave files
11) Compute song length of CBR mp3's more accurately

ver 0.10.1 (2004/3/7)
1) Check to see if we need to add "-lm" when linking mpd
2) Fix issues with skipping bad frames in an mp3 (this way we get the correct
samplerate and such)
3) Fix crossfading bug with ogg's
4) Updated libmad and libid3tag included w/ source to 0.15.1b

ver 0.10.0 (2004/3/3)
1) Use UTF-8 for all client communications
2) Crossfading support
3) Password Authentication (all in plaintext)
4) Software mixer
5) Buffer Size is configurable
6) Reduced Memory consumption (use directory tree for search and find)
7) Bitrate support for Flac
8) setvol command (deprecates volume command)
9) add command takes directories
10) Path's in config file now work with ~
11) Add samplerate,bits, and channels to status
12) Reenable playTime in stats display
13) Fix a segfault when doing: add ""
14) Fix a segfault with flac vorbis comments simply being "="
15) Fix a segfault/bug in queueNextSong with repeat+random
16) Fix a bug, where one process may segfault, and cause more processes to spawn
w/o killing ones that lost their parent.
17) Fix a bug when the OSS device was unable to fetch the current volume,
it would close the device (when it maybe previously closed by the exact same
code)
18) command.c cleanup by mackstann
19) directory.c and command.c cleanup by tw-nym

ver 0.9.4 (2004/1/21)
1) Fix a bug where updated tag info wasn't being detected
2) Set the default audio write size to 1024 bytes (should decrease cpu load a
bit on some machines).
3) Make audio write size configurable via "audio_write_size" config option
4) Tweak output buffer size for connections by detecting the kernel output
buffer size.

ver 0.9.3 (2003/10/31)
1) Store total time/length of songs in db and display in *info commands
2) Display instantaneous bitrate in status command
3) Add Wave Support using libaudiofile (Patch from normalperson)
4) Command code cleanup (Patch from tw-nym)
5) Optimize listing of playlists (10-100x faster)
6) Optimize interface output (write in 4kB chunks instead of on every '\n')
7) Fix bug that prevented rm command from working
8) Fix bug where deleting current song skips the next song
9) Use iconv to convert vorbis comments from UTF-8 to Latin1

ver 0.9.2 (2003/10/6)
1) Fix FreeBSD Compilation Problems
2) Fix bug in move command
3) Add mixer_control options to configure which mixer control/device mpd
controls
4) Randomize on play -1
5) Fix a bug in toggling repeat off and at the end of the playlist

ver 0.9.1 (2003/9/30)
1) Fix a statement in the middle of declarations in listen.c, causes error for
gcc 2.7

ver 0.9.0 (2003/9/30)
1) Random play mode
2) Alsa Mixer Support
3) Save and Restore "state"
4) Default config file locations (.mpdconf and /etc/mpd.conf)
5) Make db file locations configurable
6) Move songs around in the playlist
7) Gapless playback
8) Use Xing tags for mp3's
9) Remove stop_on_error
10) Seeking support
11) Playlists can be loaded and deleted from subdirectories
12) Complete rewrite of player layer (fork()'s only once, opens and closes
audio device as needed).
13) Eliminate use and dependence of SIGIO
14) IPv6 support
15) Solaris compilations fixes
16) Support for different log levels
17) Timestamps for log entries
18) "user" config parameter for setuid (patch from Nagilum)
19) Other misc features and bug fixes

ver 0.8.7 (2003/9/3)
1) Fix a memory leak.  When closing a interface, was called close() on the fd
instead of calling fclose() on the fp that was opened with fdopen().

ver 0.8.6 (2003/8/25)
1) Fix a memory leak when a buffered existed, and a connection was unexpectedly
closed, and i wasn't free'ing the buffer apropriatly.

ver 0.8.5 (2003/8/17)
1) Fix a bug where an extra end of line is returned when attempting to play a
non existing file.  This causes parsing errors for clients.

ver 0.8.4 (2003/8/13)
1) Fix a bug where garbage is returned with errors in "list" command

ver 0.8.3 (2003/8/12) 
1) Fix a compilation error on older linux systems
2) Fix a bug in searching by title
3) Add "list" command
4) Add config options for specifying libao driver/plugin and options
5) Add config option to specify which address to bind to
6) Add support for loading and saving absolute pathnames in saved playlists
7) Playlist no longer creates duplicate entries for song data (more me
efficient)
8) Songs deleted from the db are now removed for the playlist as well

ver 0.8.2 (2003/7/22)
1) Increased the connection que for listen() from 0 to 5
2) Cleanup configure makefiles so that mpd uses MPD_LIBS and MPD_CFLAGS
rather than LIBS and CFLAGS
3) Put a cap on the number of commands per command list
4) Put a cap on the maximum number of buffered output lines
5) Get rid of TIME_WAIT/EADDRINUSE socket problem
6) Use asynchronious IO (i.e. trigger SIGIO instead so we can sleep in
select() calls longer)

ver 0.8.1 (2003/7/11)
1) FreeBSD fixes
2) Fix for rare segfault when updating
3) Fix bug where client was being hungup on when done playing current song
4) Fix bug when playing flac's where it incorrectly reports an error
5) Make stop playlist on error configurable
6) Configure checks for installed libmad and libid3tag and uses those if found
7) Use buffer->finished in *_decode's instead of depending on catching signals

ver 0.8.0 (2003/7/6)
1) Flac support
2) Make playlist max length configurable
3) New backward compatible status (backward compatible for 0.8.0 on)
4) listall command now can take a directory as an argument
5) Buffer rewritten to use shared memory instead of sockets
6) Playlist adding done using db
7) Add sort to list, and use binary search for finding
8) New "stats" command
9) Command list (for faster adding of large batches of files)
10) Add buffered chunks before play
11) Useful error reporting to clients (part of status command)
12) Use libid3tag for reading id3 tags (more stable)
13) Non-blocking output to clients
14) Fix bug when removing items from directory
15) Fix bug when playing mono mp3's
16) Fix bug when attempting to delete files when using samba
17) Lots of other bug fixes I can't remember

ver 0.7.0 (2003/6/20)
1) use mad instead of mpg123 for mp3 decoding
2) volume support
3) repeate playlist support
4) use autoconf/automake (i.e. "configure")
5) configurable max connections

ver 0.6.2 (2003/6/11)
1) Buffer support for ogg
2) new config file options: "connection_timeout" and "mpg123_ignore_junk"
3) new commands: "next", "previous", and "listall"
Thanks to Niklas Hofer for "next" and "previous" patches!
4) Search by filename
5) bug fix for pause when playing mp3's

ver 0.6.1 (2003/5/29)
1) Add conf file support
2) Fix a bug when doing mp3stop (do wait3(NULL,WNOHANG|WUNTRACED,NULL))
3) Fix a bug when fork'ing, fflush file buffers before forking so the
child doesn't print the same stuff in the buffer.

ver 0.6.0 (2003/5/25)
1) Add ogg vorbis support
2) Fix two bugs relating to tables, one for search by title, and one where we
freed the tables before directories, causing a segfault
3) The info command has been removed.

ver 0.5.0-0.5.2
Initial release(s).  Support for MP3 via mpg123<|MERGE_RESOLUTION|>--- conflicted
+++ resolved
@@ -1,10 +1,10 @@
-<<<<<<< HEAD
 ver 0.17 (2010/??/??)
 * input:
   - cdio_paranoia: new input plugin to play audio CDs
 * output:
   - osx: allow user to specify other audio devices
-=======
+
+
 ver 0.16.1 (2010/??/??)
 * audio_check: fix parameter in prototype
 * add void casts to suppress "result unused" warnings (clang)
@@ -18,7 +18,6 @@
 * player_thread: discard empty chunks while cross-fading
 * player_thread: fix assertion failure due to early seek
 * output_thread: fix double lock
->>>>>>> 8c0afd85
 
 
 ver 0.16 (2010/12/11)
